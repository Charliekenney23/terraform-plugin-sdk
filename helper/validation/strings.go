package validation

import (
	"encoding/base64"
	"fmt"
	"regexp"
	"strings"

	"github.com/hashicorp/terraform-plugin-sdk/helper/schema"
	"github.com/hashicorp/terraform-plugin-sdk/helper/structure"
)

// StringIsNotEmpty is a ValidateFunc that ensures a string is not empty or consisting entirely of whitespace characters
func StringIsNotEmpty(i interface{}, k string) ([]string, []error) {
	v, ok := i.(string)
	if !ok {
		return nil, []error{fmt.Errorf("expected type of %q to be string", k)}
	}

	if v == "" {
		return nil, []error{fmt.Errorf("expected %q to not be an empty string, got %v", k, i)}
	}

	return nil, nil
}

// StringIsNotEmpty is a ValidateFunc that ensures a string is not empty or consisting entirely of whitespace characters
func StringIsNotWhiteSpace(i interface{}, k string) ([]string, []error) {
	v, ok := i.(string)
	if !ok {
		return nil, []error{fmt.Errorf("expected type of %q to be string", k)}
	}

	if strings.TrimSpace(v) == "" {
		return nil, []error{fmt.Errorf("expected %q to not be an empty string or whitespace", k)}
	}

	return nil, nil
}

// StringIsEmpty is a ValidateFunc that ensures a string has no characters
func StringIsEmpty(i interface{}, k string) ([]string, []error) {
	v, ok := i.(string)
	if !ok {
		return nil, []error{fmt.Errorf("expected type of %q to be string", k)}
	}

	if v != "" {
		return nil, []error{fmt.Errorf("expected %q to be an empty string: got %v", k, v)}
	}

	return nil, nil
}

// StringIsEmpty is a ValidateFunc that ensures a string is composed of entirely whitespace
func StringIsWhiteSpace(i interface{}, k string) ([]string, []error) {
	v, ok := i.(string)
	if !ok {
		return nil, []error{fmt.Errorf("expected type of %q to be string", k)}
	}

	if strings.TrimSpace(v) != "" {
		return nil, []error{fmt.Errorf("expected %q to be an empty string or whitespace: got %v", k, v)}
	}

	return nil, nil
}

// StringLenBetween returns a SchemaValidateFunc which tests if the provided value
// is of type string and has length between min and max (inclusive)
func StringLenBetween(min, max int) schema.SchemaValidateFunc {
	return func(i interface{}, k string) (warnings []string, errors []error) {
		v, ok := i.(string)
		if !ok {
			errors = append(errors, fmt.Errorf("expected type of %s to be string", k))
			return warnings, errors
		}

		if len(v) < min || len(v) > max {
			errors = append(errors, fmt.Errorf("expected length of %s to be in the range (%d - %d), got %s", k, min, max, v))
		}

		return warnings, errors
	}
}

// StringMatch returns a SchemaValidateFunc which tests if the provided value
// matches a given regexp. Optionally an error message can be provided to
// return something friendlier than "must match some globby regexp".
func StringMatch(r *regexp.Regexp, message string) schema.SchemaValidateFunc {
	return func(i interface{}, k string) ([]string, []error) {
		v, ok := i.(string)
		if !ok {
			return nil, []error{fmt.Errorf("expected type of %s to be string", k)}
		}

		if ok := r.MatchString(v); !ok {
			if message != "" {
				return nil, []error{fmt.Errorf("invalid value for %s (%s)", k, message)}

			}
			return nil, []error{fmt.Errorf("expected value of %s to match regular expression %q, got %v", k, r, i)}
		}
		return nil, nil
	}
}

// StringDoesNotMatch returns a SchemaValidateFunc which tests if the provided value
// does not match a given regexp. Optionally an error message can be provided to
// return something friendlier than "must not match some globby regexp".
func StringDoesNotMatch(r *regexp.Regexp, message string) schema.SchemaValidateFunc {
	return func(i interface{}, k string) ([]string, []error) {
		v, ok := i.(string)
		if !ok {
			return nil, []error{fmt.Errorf("expected type of %s to be string", k)}
		}

		if ok := r.MatchString(v); ok {
			if message != "" {
				return nil, []error{fmt.Errorf("invalid value for %s (%s)", k, message)}

			}
			return nil, []error{fmt.Errorf("expected value of %s to not match regular expression %q, got %v", k, r, i)}
		}
		return nil, nil
	}
}

// StringInSlice returns a SchemaValidateFunc which tests if the provided value
// is of type string and matches the value of an element in the valid slice
// will test with in lower case if ignoreCase is true
func StringInSlice(valid []string, ignoreCase bool) schema.SchemaValidateFunc {
	return func(i interface{}, k string) (warnings []string, errors []error) {
		v, ok := i.(string)
		if !ok {
			errors = append(errors, fmt.Errorf("expected type of %s to be string", k))
			return warnings, errors
		}

		for _, str := range valid {
			if v == str || (ignoreCase && strings.ToLower(v) == strings.ToLower(str)) {
				return warnings, errors
			}
		}

		errors = append(errors, fmt.Errorf("expected %s to be one of %v, got %s", k, valid, v))
		return warnings, errors
	}
}

// StringDoesNotContainAny returns a SchemaValidateFunc which validates that the
// provided value does not contain any of the specified Unicode code points in chars.
func StringDoesNotContainAny(chars string) schema.SchemaValidateFunc {
	return func(i interface{}, k string) (warnings []string, errors []error) {
		v, ok := i.(string)
		if !ok {
			errors = append(errors, fmt.Errorf("expected type of %s to be string", k))
			return warnings, errors
		}

		if strings.ContainsAny(v, chars) {
<<<<<<< HEAD
			errors = append(errors, fmt.Errorf("expected value of %s to not contain any of %q", k, chars))
			return warnings, errors
=======
			es = append(es, fmt.Errorf("expected value of %s to not contain any of %q, got %v", k, chars, i))
			return
>>>>>>> 0cc29fd5
		}

		return warnings, errors
	}
}

// StringIsBase64 is a ValidateFunc that ensures a string can be parsed as Base64
func StringIsBase64(i interface{}, k string) (warnings []string, errors []error) {
	// Empty string is not allowed
	if warnings, errors = StringIsNotEmpty(i, k); len(errors) > 0 {
		return
	}

	// NoEmptyStrings checks it is a string
	v, _ := i.(string)

	if _, err := base64.StdEncoding.DecodeString(v); err != nil {
		errors = append(errors, fmt.Errorf("expected %q to be a base64 string, got %v", k, v))
	}

	return warnings, errors
}

// ValidateJsonString is a SchemaValidateFunc which tests to make sure the
// supplied string is valid JSON.
//
// Deprecated: use StringIsJSON instead
func ValidateJsonString(i interface{}, k string) (warnings []string, errors []error) {
	return StringIsJSON(i, k)
}

// ValidateJsonString is a SchemaValidateFunc which tests to make sure the supplied string is valid JSON.
func StringIsJSON(i interface{}, k string) (warnings []string, errors []error) {
	v, ok := i.(string)
	if !ok {
		errors = append(errors, fmt.Errorf("expected type of %s to be string", k))
		return warnings, errors
	}

	if _, err := structure.NormalizeJsonString(v); err != nil {
		errors = append(errors, fmt.Errorf("%q contains an invalid JSON: %s", k, err))
	}

	return warnings, errors
}

// ValidateRegexp returns a SchemaValidateFunc which tests to make sure the
// supplied string is a valid regular expression.
func ValidateRegexp(i interface{}, k string) (warnings []string, errors []error) {
	return StringIsValidRegExp(i, k)
}

// ValidateRegexp returns a SchemaValidateFunc which tests to make sure the supplied string is a valid regular expression.
func StringIsValidRegExp(i interface{}, k string) (warnings []string, errors []error) {
	v, ok := i.(string)
	if !ok {
		errors = append(errors, fmt.Errorf("expected type of %s to be string", k))
		return warnings, errors
	}

	if _, err := regexp.Compile(v); err != nil {
		errors = append(errors, fmt.Errorf("%q: %s", k, err))
	}

	return warnings, errors
}<|MERGE_RESOLUTION|>--- conflicted
+++ resolved
@@ -159,13 +159,8 @@
 		}
 
 		if strings.ContainsAny(v, chars) {
-<<<<<<< HEAD
-			errors = append(errors, fmt.Errorf("expected value of %s to not contain any of %q", k, chars))
-			return warnings, errors
-=======
 			es = append(es, fmt.Errorf("expected value of %s to not contain any of %q, got %v", k, chars, i))
-			return
->>>>>>> 0cc29fd5
+			return warnings, errors
 		}
 
 		return warnings, errors
